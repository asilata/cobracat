--- conflicted
+++ resolved
@@ -79,24 +79,14 @@
         return True
     
     def minimizeAt(self, place):
-<<<<<<< HEAD
-        # Assumption: all non-zero maps of degree 0 are isomorphisms
         k = self._basering.base_ring()
-
-=======
-        k = self._basering.base_ring()
->>>>>>> fb14877a
         
         # Find an object at i and an object at (i+1) with an isomorphism between them.
         def _findIso(place):
             for i in range(0, len(self.objects(place))):
                 for j in range(0, len(self.objects(place+1))):
                     fij = self.maps(place).get((i,j), self._basering(0))
-<<<<<<< HEAD
-                    if fij != 0 and fij.degree() == 0:
-=======
                     if fij.is_invertible():
->>>>>>> fb14877a
                         return i,j, fij
             return None, None, None
 
@@ -115,11 +105,7 @@
                     if (i,j) == (source, target):
                         changeij = 0
                     else:
-<<<<<<< HEAD
-                        changeij = self.maps(place).get((source,j), 0) * 1/alpha *  self.maps(place).get((i,target), 0) 
-=======
                         changeij = self.maps(place).get((source,j), 0) * alpha.inverse() *  self.maps(place).get((i,target), 0) 
->>>>>>> fb14877a
                     newMapsPlace[(i,j)] = self.maps(place).get((i,j), 0) + changeij
 
 
