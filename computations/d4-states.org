--- conflicted
+++ resolved
@@ -66,7 +66,6 @@
 #+begin_src sage :results silent
   def obj_to_root(obj):
       """
-<<<<<<< HEAD
       Return the root class of a ProjectiveComplex.
 
       INPUT:
@@ -83,34 +82,7 @@
       """
       
       proj_dict = dict([(k,0) for k in PROJ.keys()])
-=======
-      Compute the root class in the root system of a given complex of
-      projective modules.
-
-      INPUT:
-      
-      - ``obj`` -- ProjectiveComplex
-
-      OUTPUT:
-      
-      An element of the root system of the CartanType ct. The
-      Grothendieck group of the category in which ``obj`` lives is the
-      root lattice of ct. The class of the object ``obj`` is always a
-      positive or negative root in the corresponding root system, and
-      this is the output.
-
-      EXAMPLES:
-      
-          sage: p, s, _ = zz_setup(CartanType("D4"))
-          sage: obj_to_root(p[1])
-          alpha[1]
-          sage: obj_to_root(s[1](p[1]))
-          -alpha[1]
-          sage: obj_to_root(s[2](p[1]))
-          -alpha[1]
-      """
-      proj_dict = dict([(k,0) for k in p.keys()])
->>>>>>> 46bd71c2
+
       for d in range(obj.minIndex(), obj.maxIndex()+1):
           for x in obj.objects(d):
               proj_key = x._i
