load("../complexes.sage")
load("../zigzagalgebra.sage")
load("../zigzagmodules.sage")
load("../braidactions.sage")
load("../HN.sage")

d4 = make_test(d4graph)
R = d4['Z']
R.inject_variables()
F = ZigZagModule(R, 1, name = "P1")
G = ZigZagModule(R, 2, name = "P2")
H = ZigZagModule(R, 3, name = "P3")
J = ZigZagModule(R, 4, name = "P4")

P1 = ProjectiveComplex(R)
P1.addObject(0, F)

P2 = ProjectiveComplex(R)
P2.addObject(0, G)

P3 = ProjectiveComplex(R)
P3.addObject(0, H)

P4 = ProjectiveComplex(R)
P4.addObject(0, J)


def s(i, C):
    D = sigma(R, i, C)
    D.minimize()
    return D

def t(i, C):
    D = sigmaInverse(R, i, C)
    D.minimize()
    return D

def s1(C):
    return s(1, C)

def s2(C):
    return s(2, C)

def s3(C):
    return s(3, C)

def s4(C):
    return s(4, C)

def t1(C):
    return t(1, C)

def t2(C):
    return t(2, C)

def t3(C):
    return t(3, C)

def t4(C):
    return t(4, C)


heart = [P1, P2, P3, P4]
<<<<<<< HEAD
stab = [P4, s3(P4), P3, s2(t3(P4)), s2(P4), s4(s1(t2(t3(P4)))), s1(t3(P4)), s1(s2(t3(P4))), P2, s1(t2(P4)), s1(P4), P1]

for o1 in stab:
    for o2 in stab:
        h = hom(o1,o2)
        if o1 != o2 and h.qPolynomial().substitute({q:1}) >= 2:
            print (o1,o2,h)

=======
stab = [P4, s3(P4), P3, s2(t3(P4)), s2(P4), t4(s1(t2(t3(P4)))), s1(t3(P4)), s1(s2(t3(P4))), P2, s1(t2(P4)), s1(P4), P1]

# Examples
s14 = composeAll([s1,s4,t1])
t24 = composeAll([s2,t4,t2])
t34 = composeAll([s3,t4,t3])
P14234 = t4(s1(t2(t3(P4))))
Y = t24(t24(t4(s1(t34(t24(s14(P14234)))))))
Z = s2(t4(t4(t2(t4(s1(t4(t3(t2(s1(t2(t3(P4))))))))))))

# The two objects Y and Z above have HN supports in the following "state".
state = [s2(P4), s1(t2(P4)), s3(P4), P4, s1(P4), t4(s1(t2(t3(P4))))]

# Sanity check for stability condition
for i in range(0,len(stab)):
    for j in range(i+1,len(stab)):
        h = hom(stab[j],stab[i])
        qp = h.qPolynomial()
        print(i,j,qp)
>>>>>>> 2f9fa7cf

# The next part is a root-theoretic calculation for computing cut functionals
# simples = [var('a'+str(i)) for i in range(1,5)]
roots = [a1, a1+a4, a1+a2+a4, a2, a1+a2+a3+a4,a1+a3+a4, a1+a2+a3+2*a4, a2+a4, a2+a3+a4, a3, a3+a4, a4]
cartanMatrix = matrix([[2,0,0,-1],[0,2,0,-1],[0,0,2,-1],[-1,-1,-1,2]])

def root_to_vec(r):
    return vector([r.coefficient(x) for x in simples])

# def reflect(r1,r2):
#     """This is the reflection corresponding to the root r1, applied to the root r2."""
#     ip = root_to_vec(r1)*cartanMatrix*root_to_vec(r2)
#     return (r2 - ip*r1)

# simple_objects_dict = {}
# for i in range(0,12):
#     if i == 0:
#         # Start with original list of simples.
#         simple_objects_dict[0] = simples
#     else:
#         # Modify by moving the last element to the front and applying its reflection.
#         simple_system = simple_objects_dict[i-1]
#         r = simple_system[-1]
#         simple_objects_dict[i] = [-r] + [reflect(r,s) for s in simple_system[:-1]]

# # Returns the calculation of the functional on the sequence of roots (aka objects).
# def get_functional(i):
#     if i > len(roots):
#         return []
#     else:
#         eqs = [simple_objects_dict[i][k] == 1 - sgn(k) for k in range(0, len(simple_objects_dict[i]))]
#         sol = solve(eqs, simples)
#         return [abs(r.substitute(sol[0])) for r in roots]

# Absolute values of the functionals. This is the cut/pair matrix.        
# functionals = []
# for i in range(0,len(roots)):
#     row = get_functional(i)
#     functionals = functionals + [row]

for r0 in roots:
    for r1 in roots:
        pairing = root_to_vec(r0)*cartanMatrix*root_to_vec(r1)
        print (r0,r1, pairing)

# # The following calculation makes a list of all spherical objects in the heart (plus two extra that are not in the heart).
# # This is in order to find maximal subcollections for which any two objects are pairwise parity.
# b1 = [[x,y,z] for x in [s2,t2] for y in [s3,t3] for z in [s4,t4]]
# b2 = [[w,x,y,z] for x in [s2,t2] for y in [s3,t3] for z in [s4,t4] for w in [s1,t1]]
# b3 = [[x,y] for x in [s2,t2] for y in [s3,t3]]
# b4 = [[x,y] for x in [s2,t2] for y in [s4,t4]]
# b5 = [[x,y] for x in [s3,t3] for y in [s4,t4]]
# b6 = [[x] for x in [s2,t2,s3,t3,s4,t4]]
# braids = b1 + b2 + b3 + b4 + b5 + b6

# objects = [(composeAll(x))(P1) for x in braids] + [P1, P2, P3, P4]

# def isParity(A,B):
#     h = hom(A,B).qPolynomial()
#     h1,h2 = h.substitute(q = 1), h.substitute(q = -1)
#     even,odd = h1+h2, h1-h2
#     if even == 0 or odd == 0:
#         return True
#     else: return False

# # Construct a graph with nodes as objects, and edges between two nodes if and only if homs between the two are parity.
# # Then find cliques within this graph.
# import networkx as nx
# parityPairs = [(objects[i],objects[j]) for i in range(0,len(objects)) for j in range(0,i) if isParity(objects[i],objects[j])]
# G = nx.Graph()
# G.add_edges_from(parityPairs)

# # Find maximal cliques
# cliques = list(nx.find_cliques(G))
# M = max([len(x) for x in cliques]) # This ends up being 10.
# maxCliques = [x for x in cliques if len(x) == M]

# Generating random big objects
s1(t33(t1(t3(t4(s2(t3(s4(s1(P3)))))))))

# Checking that the stability condition is sane
for i in range(0, len(stab)):
        for j in range(i+1, len(stab)):
                ob1 = stab[i] # lower phase
                ob2 = stab[j] # higher phase
                h = hom(ob2,ob1) # Should not be there (in degree 0)
                print(i,j,h.qPolynomial())<|MERGE_RESOLUTION|>--- conflicted
+++ resolved
@@ -61,16 +61,6 @@
 
 
 heart = [P1, P2, P3, P4]
-<<<<<<< HEAD
-stab = [P4, s3(P4), P3, s2(t3(P4)), s2(P4), s4(s1(t2(t3(P4)))), s1(t3(P4)), s1(s2(t3(P4))), P2, s1(t2(P4)), s1(P4), P1]
-
-for o1 in stab:
-    for o2 in stab:
-        h = hom(o1,o2)
-        if o1 != o2 and h.qPolynomial().substitute({q:1}) >= 2:
-            print (o1,o2,h)
-
-=======
 stab = [P4, s3(P4), P3, s2(t3(P4)), s2(P4), t4(s1(t2(t3(P4)))), s1(t3(P4)), s1(s2(t3(P4))), P2, s1(t2(P4)), s1(P4), P1]
 
 # Examples
@@ -90,7 +80,6 @@
         h = hom(stab[j],stab[i])
         qp = h.qPolynomial()
         print(i,j,qp)
->>>>>>> 2f9fa7cf
 
 # The next part is a root-theoretic calculation for computing cut functionals
 # simples = [var('a'+str(i)) for i in range(1,5)]
