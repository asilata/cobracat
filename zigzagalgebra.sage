from sage.rings.noncommutative_ideals import Ideal_nc
from itertools import product
from sage.algebras.finite_dimensional_algebras.finite_dimensional_algebra_element import FiniteDimensionalAlgebraElement

class ZigZagAlgebraElement(FiniteDimensionalAlgebraElement):
    # def _div_(self, y):
    #     """
    #     If ``y`` is invertible, then return the quotient of ``self`` by ``y``.
    #     """
    #     if y.is_invertible():
    #         return x*y.inverse()
    #     else:
    #         raise ZeroDivisionError("Element {0} is not invertible".format(y))
            
    def __init__(self, A):
        super(FiniteDimensionalAlgebraElement, self).__init__(self, A)
    

class ZigZagAlgebra(FiniteDimensionalAlgebra):
    # Element = ZigZagAlgebraElement
    
    def __init__(self, k, P): # k = base field, P = path semigroup of a quiver
        R = P.algebra(k)
        I = ZigZagIdeal(R)
        self._path_semigroup = P
        self._basis = list(R.idempotents()) + list(R.arrows()) + I.loops()
        table = [_getMatrix(I, self._basis, x) for x in self._basis]
        names = [str(x).replace('*','') for x in self._basis]
        super(ZigZagAlgebra, self).__init__(k, table, names, category=Algebras(k).FiniteDimensional().WithBasis().Associative())

<<<<<<< HEAD
    def _repr_(self):
        return "Zig-zag algebra of {0} over {1}".format(self._path_semigroup.quiver(), self._base)
=======
    def idempotents(self):
        return self.basis()[0:len(self._path_semigroup.idempotents())]

    def arrows(self):
        return self.basis()[len(self._path_semigroup.idempotents()):len(self._path_semigroup.idempotents())+len(self._path_semigroup.arrows())]

    # Returns the degree of a homogeneous element.
    def deg(self,a):
        mons = a.monomials()
        if mons == []:
            return -1
        degs = []
        for x in mons:
            if x in self.idempotents():
                degs = degs + [0]
            elif x in self.arrows():
                degs = degs + [1]
            else:
                degs = degs + [2]
        if len(uniq(degs)) == 1:
            return degs[0]
        else:
            raise Exception("Element not homogeneous: " + str(a))
>>>>>>> 67508c17

# Returns the coefficients of x wrt the given basis, after reducing modulo the ideal I.
def _getCoefficients(I, basis, x):
    R = I.ring()
    coeffDict = {R(k):v for k,v in R(I.reduce(x)).monomial_coefficients().items()}
    return [coeffDict.get(b,0) for b in basis]

# Returns the matrix of right multiplication by x in the given basis, modulo the ideal I.
def _getMatrix(I, basis, x):
    R = I.ring()
    xMatrix = []
    for y in basis:
        xMatrix.append(_getCoefficients(I, basis, y*x))
    return matrix(xMatrix)
    
class ZigZagIdeal(Ideal_nc):
    def __init__(self, R):
        len2paths = filter(lambda x: x != 0, [R.prod(m) for m in product(R.arrows(), repeat = 2)])
        len3paths = filter(lambda x: x!= 0, [R.prod(m) for m in product(R.arrows(), repeat = 3)])
        self._twosteps = {} # For each pair of idempotents, record all length 2 paths beginning and ending at those vertices.
        for e in R.idempotents():
            for f in R.idempotents():
                self._twosteps[(e,f)] = filter(lambda x: x != 0, [R.prod([e,x,f]) for x in len2paths])

        relations = len3paths # Kill all paths of length three.
        for e in R.idempotents():
            for f in R.idempotents():
                eTof = self._twosteps[(e,f)]
                if e == f:
                    relations.extend([x - y for (x,y) in zip(eTof, eTof[1:])]) # Equate all 2-loops starting at a vertex.
                else:
                    relations.extend(eTof) # Kill all length 2 paths starting and ending at different vertices.
        Ideal_nc.__init__(self, R, relations)
        
    def reduce(self,x):
        R = self.ring()
        monomials = x.sort_by_vertices()
        reduction = 0
        for m in monomials:
            z,v1,v2 =m[0],m[1],m[2]
            reduction = reduction + add([c*R(m) for m,c in z if len(m) < 2]) # Keep everything of length less than 2.
            if v1 == v2: # If we're looking at loops,
                e = self._getIdempotent(v1) # get the corresponding idempotent, and
                l = self._twosteps[(e,e)][0] # select the first 2-loop in the previously chosen order.
                reduction = reduction + add([c*l for m,c in z if len(m) == 2]) # Then add up copies of this chosen loop.
        return reduction

    def loops(self):
        R = self.ring()
        loops = []
        for e in R.idempotents():
            eloops = self._twosteps[(e,e)]
            if eloops != []:
                loops.append(self.reduce(eloops[0]))
        return loops
                
    def _getIdempotent(self,v):
        vertices = self.ring().quiver().vertices()
        idempotents = self.ring().idempotents()
        alist = [(x,y) for (x,y) in zip(vertices,idempotents) if x == v]
        if len(alist) != 1:
            raise Exception("Vertex does not correspond to a unique idempotent!")
        else:
            return alist[0][1]
                

# Tests
# Test constructor
def make_test(graph, k=QQ):
    test = {}
    test['A'] = graph.path_semigroup().algebra(k)
    test['I'] = ZigZagIdeal(test['A'])
    test['Z'] = ZigZagAlgebra(k,graph.path_semigroup())
    return test

# Some standard graphs
a2graph = DiGraph({1: {2: 'a'}, 2:{1:'b'}})
a3graph = DiGraph({1:{2: 'a'}, 2:{1:'b', 3:'c'}, 3:{2:'d'}})
d4graph = DiGraph({1:{2:'a', 3:'b', 4:'c'}, 2:{1:'d'}, 3:{1:'e'}, 4:{1:'f'}})


<|MERGE_RESOLUTION|>--- conflicted
+++ resolved
@@ -28,10 +28,9 @@
         names = [str(x).replace('*','') for x in self._basis]
         super(ZigZagAlgebra, self).__init__(k, table, names, category=Algebras(k).FiniteDimensional().WithBasis().Associative())
 
-<<<<<<< HEAD
     def _repr_(self):
         return "Zig-zag algebra of {0} over {1}".format(self._path_semigroup.quiver(), self._base)
-=======
+
     def idempotents(self):
         return self.basis()[0:len(self._path_semigroup.idempotents())]
 
@@ -55,7 +54,6 @@
             return degs[0]
         else:
             raise Exception("Element not homogeneous: " + str(a))
->>>>>>> 67508c17
 
 # Returns the coefficients of x wrt the given basis, after reducing modulo the ideal I.
 def _getCoefficients(I, basis, x):
